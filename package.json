{
  "name": "passport-yandex-token",
  "version": "0.0.0-semantic-release",
  "description": "Passport strategy for authenticating with Yandex via OAuth2 access tokens",
  "main": "lib/index.js",
  "scripts": {
    "compile": "babel src --out-dir lib",
    "coveralls": "cat coverage/lcov.info | coveralls",
    "prepublish": "npm run compile",
    "semantic-release": "semantic-release pre && npm publish && semantic-release post",
    "test": "babel-node ./node_modules/.bin/isparta cover _mocha"
  },
  "repository": {
    "type": "git",
    "url": "https://github.com/ghaiklor/passport-yandex-token.git"
  },
  "keywords": [
    "passport",
    "yandex",
    "token",
    "auth",
    "authentication"
  ],
  "author": {
    "name": "Eugene Obrezkov",
    "email": "ghaiklor@gmail.com",
    "url": "https://github.com/ghaiklor"
  },
  "license": "MIT",
  "bugs": {
    "url": "https://github.com/ghaiklor/passport-yandex-token/issues"
  },
  "homepage": "https://github.com/ghaiklor/passport-yandex-token",
  "dependencies": {
    "passport-oauth": "1.0.0"
  },
  "devDependencies": {
    "babel-cli": "6.24.1",
    "babel-plugin-add-module-exports": "0.2.1",
    "babel-preset-es2015": "6.24.0",
    "chai": "3.5.0",
    "chai-passport-strategy": "1.0.1",
    "coveralls": "3.0.1",
    "cz-conventional-changelog": "2.1.0",
    "isparta": "4.0.0",
<<<<<<< HEAD
    "mocha": "5.0.5",
    "semantic-release": "15.3.0",
    "sinon": "5.0.1"
=======
    "mocha": "5.2.0",
    "semantic-release": "15.1.5",
    "sinon": "5.0.3"
>>>>>>> eb54ff1d
  },
  "config": {
    "commitizen": {
      "path": "./node_modules/cz-conventional-changelog"
    }
  },
  "publishConfig": {
    "tag": "latest"
  },
  "release": {
    "branch": "master"
  }
}<|MERGE_RESOLUTION|>--- conflicted
+++ resolved
@@ -43,15 +43,9 @@
     "coveralls": "3.0.1",
     "cz-conventional-changelog": "2.1.0",
     "isparta": "4.0.0",
-<<<<<<< HEAD
-    "mocha": "5.0.5",
+    "mocha": "5.2.0",
     "semantic-release": "15.3.0",
-    "sinon": "5.0.1"
-=======
-    "mocha": "5.2.0",
-    "semantic-release": "15.1.5",
     "sinon": "5.0.3"
->>>>>>> eb54ff1d
   },
   "config": {
     "commitizen": {
