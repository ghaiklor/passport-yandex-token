{
  "name": "passport-yandex-token",
  "version": "0.0.0-semantic-release",
  "description": "Passport strategy for authenticating with Yandex via OAuth2 access tokens",
  "main": "lib/index.js",
  "scripts": {
    "compile": "babel src --out-dir lib",
    "coveralls": "cat coverage/lcov.info | coveralls",
    "prepublish": "npm run compile",
    "semantic-release": "semantic-release pre && npm publish && semantic-release post",
    "test": "babel-node ./node_modules/.bin/isparta cover _mocha"
  },
  "repository": {
    "type": "git",
    "url": "https://github.com/ghaiklor/passport-yandex-token.git"
  },
  "keywords": [
    "passport",
    "yandex",
    "token",
    "auth",
    "authentication"
  ],
  "author": {
    "name": "Eugene Obrezkov",
    "email": "ghaiklor@gmail.com",
    "url": "https://github.com/ghaiklor"
  },
  "license": "MIT",
  "bugs": {
    "url": "https://github.com/ghaiklor/passport-yandex-token/issues"
  },
  "homepage": "https://github.com/ghaiklor/passport-yandex-token",
  "dependencies": {
    "passport-oauth": "1.0.0"
  },
  "devDependencies": {
    "babel-cli": "6.24.1",
    "babel-plugin-add-module-exports": "0.2.1",
    "babel-preset-es2015": "6.24.0",
    "chai": "3.5.0",
    "chai-passport-strategy": "1.0.1",
    "coveralls": "2.11.16",
    "cz-conventional-changelog": "2.1.0",
    "isparta": "4.0.0",
<<<<<<< HEAD
    "mocha": "5.0.1",
    "semantic-release": "11.0.2",
    "sinon": "5.0.1"
=======
    "mocha": "5.0.5",
    "semantic-release": "15.1.5",
    "sinon": "4.4.0"
>>>>>>> 4043a6af
  },
  "config": {
    "commitizen": {
      "path": "./node_modules/cz-conventional-changelog"
    }
  },
  "publishConfig": {
    "tag": "latest"
  },
  "release": {
    "branch": "master"
  }
}<|MERGE_RESOLUTION|>--- conflicted
+++ resolved
@@ -43,15 +43,9 @@
     "coveralls": "2.11.16",
     "cz-conventional-changelog": "2.1.0",
     "isparta": "4.0.0",
-<<<<<<< HEAD
-    "mocha": "5.0.1",
-    "semantic-release": "11.0.2",
-    "sinon": "5.0.1"
-=======
     "mocha": "5.0.5",
     "semantic-release": "15.1.5",
-    "sinon": "4.4.0"
->>>>>>> 4043a6af
+    "sinon": "5.0.1"
   },
   "config": {
     "commitizen": {
