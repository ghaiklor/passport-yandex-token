{
  "name": "passport-yandex-token",
  "version": "0.0.0-semantic-release",
  "description": "Passport strategy for authenticating with Yandex via OAuth2 access tokens",
  "main": "lib/index.js",
  "scripts": {
    "compile": "babel src --out-dir lib",
    "coveralls": "cat coverage/lcov.info | coveralls",
    "prepublish": "npm run compile",
    "semantic-release": "semantic-release pre && npm publish && semantic-release post",
    "test": "babel-node ./node_modules/.bin/isparta cover _mocha"
  },
  "repository": {
    "type": "git",
    "url": "https://github.com/ghaiklor/passport-yandex-token.git"
  },
  "keywords": [
    "passport",
    "yandex",
    "token",
    "auth",
    "authentication"
  ],
  "author": {
    "name": "Eugene Obrezkov",
    "email": "ghaiklor@gmail.com",
    "url": "https://github.com/ghaiklor"
  },
  "license": "MIT",
  "bugs": {
    "url": "https://github.com/ghaiklor/passport-yandex-token/issues"
  },
  "homepage": "https://github.com/ghaiklor/passport-yandex-token",
  "dependencies": {
    "passport-oauth": "1.0.0"
  },
  "devDependencies": {
    "babel-cli": "6.24.1",
    "babel-plugin-add-module-exports": "0.3.0-pre",
    "babel-preset-es2015": "6.24.0",
    "chai": "3.5.0",
    "chai-passport-strategy": "1.0.1",
    "coveralls": "3.0.1",
    "cz-conventional-changelog": "2.1.0",
    "isparta": "4.0.0",
    "mocha": "5.2.0",
<<<<<<< HEAD
    "semantic-release": "15.3.0",
    "sinon": "5.1.0"
=======
    "semantic-release": "15.5.1",
    "sinon": "5.0.3"
>>>>>>> 7a71290f
  },
  "config": {
    "commitizen": {
      "path": "./node_modules/cz-conventional-changelog"
    }
  },
  "publishConfig": {
    "tag": "latest"
  },
  "release": {
    "branch": "master"
  }
}<|MERGE_RESOLUTION|>--- conflicted
+++ resolved
@@ -44,13 +44,8 @@
     "cz-conventional-changelog": "2.1.0",
     "isparta": "4.0.0",
     "mocha": "5.2.0",
-<<<<<<< HEAD
-    "semantic-release": "15.3.0",
+    "semantic-release": "15.5.1",
     "sinon": "5.1.0"
-=======
-    "semantic-release": "15.5.1",
-    "sinon": "5.0.3"
->>>>>>> 7a71290f
   },
   "config": {
     "commitizen": {
