--- conflicted
+++ resolved
@@ -43,13 +43,8 @@
     "coveralls": "2.11.16",
     "cz-conventional-changelog": "2.1.0",
     "isparta": "4.0.0",
-<<<<<<< HEAD
-    "mocha": "5.0.1",
+    "mocha": "5.0.5",
     "semantic-release": "15.1.5",
-=======
-    "mocha": "5.0.5",
-    "semantic-release": "11.0.2",
->>>>>>> 465e34a2
     "sinon": "4.4.0"
   },
   "config": {
